--- conflicted
+++ resolved
@@ -16,10 +16,6 @@
             "https://github.com/llvm/llvm-project/archive/{commit}.tar.gz".format(commit = LLVM_COMMIT),
         ],
         build_file = "//third_party/llvm:llvm.BUILD",
-<<<<<<< HEAD
-        patch_file = ["//third_party/llvm:macos_build_fix.patch", "//third_party/llvm:fix_ppc64le.patch"],
-=======
-        patch_file = ["//third_party/llvm:macos_build_fix.patch", "//third_party/llvm:getFunctionType.patch"],
->>>>>>> 84a60a8d
+        patch_file = ["//third_party/llvm:macos_build_fix.patch", "//third_party/llvm:fix_ppc64le.patch", "//third_party/llvm:getFunctionType.patch"],
         link_files = {"//third_party/llvm:run_lit.sh": "mlir/run_lit.sh"},
     )